--- conflicted
+++ resolved
@@ -36,14 +36,13 @@
         # Create widgets
         self._create_widgets()
 
-<<<<<<< HEAD
+
     def load_tooltips_text(self):
         try:
             with open("tooltips_text.json", "r") as file:
                 self.tooltips_text = json.load(file)
         except Exception as e:
             self.tooltips_text = {}
-=======
 
     def handle_delete_window(self):
         """ Event handler to trigger shutdown_event and destroy the main window
@@ -53,7 +52,6 @@
         """
         self.shutdown_event.set()
         self.destroy()
->>>>>>> b62a6271
 
     def _create_widgets(self):
         """Create widgets for the main application window.
